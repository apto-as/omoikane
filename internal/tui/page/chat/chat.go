package chat

import (
	"context"
	"time"

	"github.com/charmbracelet/bubbles/v2/key"
	"github.com/charmbracelet/bubbles/v2/spinner"
	tea "github.com/charmbracelet/bubbletea/v2"
	"github.com/charmbracelet/crush/internal/app"
	"github.com/charmbracelet/crush/internal/config"
	"github.com/charmbracelet/crush/internal/history"
	"github.com/charmbracelet/crush/internal/message"
	"github.com/charmbracelet/crush/internal/pubsub"
	"github.com/charmbracelet/crush/internal/session"
	"github.com/charmbracelet/crush/internal/tui/components/anim"
	"github.com/charmbracelet/crush/internal/tui/components/chat"
	"github.com/charmbracelet/crush/internal/tui/components/chat/editor"
	"github.com/charmbracelet/crush/internal/tui/components/chat/header"
	"github.com/charmbracelet/crush/internal/tui/components/chat/sidebar"
	"github.com/charmbracelet/crush/internal/tui/components/chat/splash"
	"github.com/charmbracelet/crush/internal/tui/components/completions"
	"github.com/charmbracelet/crush/internal/tui/components/core/layout"
	"github.com/charmbracelet/crush/internal/tui/components/dialogs/commands"
	"github.com/charmbracelet/crush/internal/tui/components/dialogs/filepicker"
	"github.com/charmbracelet/crush/internal/tui/page"
	"github.com/charmbracelet/crush/internal/tui/styles"
	"github.com/charmbracelet/crush/internal/tui/util"
	"github.com/charmbracelet/crush/internal/version"
	"github.com/charmbracelet/lipgloss/v2"
)

var ChatPageID page.PageID = "chat"

type (
	OpenFilePickerMsg struct{}
	ChatFocusedMsg    struct {
		Focused bool
	}
	CancelTimerExpiredMsg struct{}
)

type PanelType string

const (
	PanelTypeChat   PanelType = "chat"
	PanelTypeEditor PanelType = "editor"
	PanelTypeSplash PanelType = "splash"
)

const (
	CompactModeBreakpoint = 120 // Width at which the chat page switches to compact mode
	EditorHeight          = 5   // Height of the editor input area including padding
	SideBarWidth          = 31  // Width of the sidebar
	SideBarDetailsPadding = 1   // Padding for the sidebar details section
	HeaderHeight          = 1   // Height of the header

	// Layout constants for borders and padding
	BorderWidth        = 1 // Width of component borders
	LeftRightBorders   = 2 // Left + right border width (1 + 1)
	TopBottomBorders   = 2 // Top + bottom border width (1 + 1)
	DetailsPositioning = 2 // Positioning adjustment for details panel

	// Timing constants
	CancelTimerDuration = 2 * time.Second // Duration before cancel timer expires
)

type ChatPage interface {
	util.Model
	layout.Help
	IsChatFocused() bool
}

// cancelTimerCmd creates a command that expires the cancel timer
func cancelTimerCmd() tea.Cmd {
	return tea.Tick(CancelTimerDuration, func(time.Time) tea.Msg {
		return CancelTimerExpiredMsg{}
	})
}

type chatPage struct {
	width, height               int
	detailsWidth, detailsHeight int
	app                         *app.App

	// Layout state
	compact      bool
	forceCompact bool
	focusedPane  PanelType

	// Session
	session session.Session
	keyMap  KeyMap

	// Components
	header  header.Header
	sidebar sidebar.Sidebar
	chat    chat.MessageListCmp
	editor  editor.Editor
	splash  splash.Splash

	// Simple state flags
	showingDetails   bool
	isCanceling      bool
	splashFullScreen bool
}

func New(app *app.App) ChatPage {
	return &chatPage{
		app:         app,
		keyMap:      DefaultKeyMap(),
		header:      header.New(app.LSPClients),
		sidebar:     sidebar.New(app.History, app.LSPClients, false),
		chat:        chat.New(app),
		editor:      editor.New(app),
		splash:      splash.New(),
		focusedPane: PanelTypeSplash,
	}
}

func (p *chatPage) Init() tea.Cmd {
	cfg := config.Get()
	compact := cfg.Options.TUI.CompactMode
	p.compact = compact
	p.forceCompact = compact
	p.sidebar.SetCompactMode(p.compact)

	// Set splash state based on config
	if !config.HasInitialDataConfig() {
		// First-time setup: show model selection
		p.splash.SetOnboarding(true)
		p.splashFullScreen = true
	} else if b, _ := config.ProjectNeedsInitialization(); b {
		// Project needs CRUSH.md initialization
		p.splash.SetProjectInit(true)
		p.splashFullScreen = true
	} else {
		// Ready to chat: focus editor, splash in background
		p.focusedPane = PanelTypeEditor
		p.splashFullScreen = false
	}

	return tea.Batch(
		p.header.Init(),
		p.sidebar.Init(),
		p.chat.Init(),
		p.editor.Init(),
		p.splash.Init(),
	)
}

func (p *chatPage) Update(msg tea.Msg) (tea.Model, tea.Cmd) {
	var cmds []tea.Cmd
	switch msg := msg.(type) {
	case tea.WindowSizeMsg:
		return p, p.SetSize(msg.Width, msg.Height)
	case CancelTimerExpiredMsg:
		p.isCanceling = false
		return p, nil
	case chat.SendMsg:
		return p, p.sendMessage(msg.Text, msg.Attachments)
	case chat.SessionSelectedMsg:
		return p, p.setSession(msg)
	case commands.ToggleCompactModeMsg:
		p.forceCompact = !p.forceCompact
		var cmd tea.Cmd
		if p.forceCompact {
			p.setCompactMode(true)
			cmd = p.updateCompactConfig(true)
		} else if p.width >= CompactModeBreakpoint {
			p.setCompactMode(false)
			cmd = p.updateCompactConfig(false)
		}
		return p, tea.Batch(p.SetSize(p.width, p.height), cmd)
	case pubsub.Event[session.Session]:
		u, cmd := p.header.Update(msg)
		p.header = u.(header.Header)
		cmds = append(cmds, cmd)
		u, cmd = p.sidebar.Update(msg)
		p.sidebar = u.(sidebar.Sidebar)
		cmds = append(cmds, cmd)
		return p, tea.Batch(cmds...)
	case chat.SessionClearedMsg:
		u, cmd := p.header.Update(msg)
		p.header = u.(header.Header)
		cmds = append(cmds, cmd)
		u, cmd = p.sidebar.Update(msg)
		p.sidebar = u.(sidebar.Sidebar)
		cmds = append(cmds, cmd)
		u, cmd = p.chat.Update(msg)
		p.chat = u.(chat.MessageListCmp)
		cmds = append(cmds, cmd)
		return p, tea.Batch(cmds...)
	case filepicker.FilePickedMsg,
		completions.CompletionsClosedMsg,
		completions.SelectCompletionMsg:
		u, cmd := p.editor.Update(msg)
		p.editor = u.(editor.Editor)
		cmds = append(cmds, cmd)
		return p, tea.Batch(cmds...)

	case pubsub.Event[message.Message],
		anim.StepMsg,
		spinner.TickMsg:
		u, cmd := p.chat.Update(msg)
		p.chat = u.(chat.MessageListCmp)
		cmds = append(cmds, cmd)
		return p, tea.Batch(cmds...)

	case pubsub.Event[history.File], sidebar.SessionFilesMsg:
		u, cmd := p.sidebar.Update(msg)
		p.sidebar = u.(sidebar.Sidebar)
		cmds = append(cmds, cmd)
		return p, tea.Batch(cmds...)

	case commands.CommandRunCustomMsg:
		if p.app.CoderAgent.IsBusy() {
			return p, util.ReportWarn("Agent is busy, please wait before executing a command...")
		}

		cmd := p.sendMessage(msg.Content, nil)
		if cmd != nil {
			return p, cmd
		}
	case splash.OnboardingCompleteMsg:
		p.splashFullScreen = false
		if b, _ := config.ProjectNeedsInitialization(); b {
			p.splash.SetProjectInit(true)
			p.splashFullScreen = true
			return p, p.SetSize(p.width, p.height)
		}
		err := p.app.InitCoderAgent()
		if err != nil {
			return p, util.ReportError(err)
		}
		p.focusedPane = PanelTypeEditor
		return p, p.SetSize(p.width, p.height)
	case tea.KeyPressMsg:
		switch {
		case key.Matches(msg, p.keyMap.NewSession):
			return p, p.newSession()
		case key.Matches(msg, p.keyMap.AddAttachment):
			agentCfg := config.Get().Agents["coder"]
			model := config.Get().GetModelByType(agentCfg.Model)
			if model.SupportsImages {
				return p, util.CmdHandler(OpenFilePickerMsg{})
			} else {
				return p, util.ReportWarn("File attachments are not supported by the current model: " + model.Model)
			}
		case key.Matches(msg, p.keyMap.Tab):
			if p.session.ID == "" {
				u, cmd := p.splash.Update(msg)
				p.splash = u.(splash.Splash)
				return p, cmd
			}
			p.changeFocus()
			return p, nil
		case key.Matches(msg, p.keyMap.Cancel):
			return p, p.cancel()
		case key.Matches(msg, p.keyMap.Details):
			p.showDetails()
			return p, nil
		}

		switch p.focusedPane {
		case PanelTypeChat:
			u, cmd := p.chat.Update(msg)
			p.chat = u.(chat.MessageListCmp)
			cmds = append(cmds, cmd)
		case PanelTypeEditor:
			u, cmd := p.editor.Update(msg)
			p.editor = u.(editor.Editor)
			cmds = append(cmds, cmd)
		case PanelTypeSplash:
			u, cmd := p.splash.Update(msg)
			p.splash = u.(splash.Splash)
			cmds = append(cmds, cmd)
		}
	}
	return p, tea.Batch(cmds...)
}

func (p *chatPage) Cursor() *tea.Cursor {
	switch p.focusedPane {
	case PanelTypeEditor:
		return p.editor.Cursor()
	case PanelTypeSplash:
		return p.splash.Cursor()
	default:
		return nil
	}
}

func (p *chatPage) View() string {
	var chatView string
	t := styles.CurrentTheme()

	if p.session.ID == "" {
		splashView := p.splash.View()
		// Full screen during onboarding or project initialization
		if p.splashFullScreen {
			chatView = splashView
		} else {
			// Show splash + editor for new message state
			editorView := p.editor.View()
			chatView = lipgloss.JoinVertical(
				lipgloss.Left,
				t.S().Base.Render(splashView),
				editorView,
			)
		}
	} else {
		messagesView := p.chat.View()
		editorView := p.editor.View()
		if p.compact {
			headerView := p.header.View()
			chatView = lipgloss.JoinVertical(
				lipgloss.Left,
				headerView,
				messagesView,
				editorView,
			)
		} else {
			sidebarView := p.sidebar.View()
			messages := lipgloss.JoinHorizontal(
				lipgloss.Left,
				messagesView,
				sidebarView,
			)
			chatView = lipgloss.JoinVertical(
				lipgloss.Left,
				messages,
				p.editor.View(),
			)
		}
	}

	layers := []*lipgloss.Layer{
		lipgloss.NewLayer(chatView).X(0).Y(0),
	}

	if p.showingDetails {
		style := t.S().Base.
			Width(p.detailsWidth).
			Border(lipgloss.RoundedBorder()).
			BorderForeground(t.BorderFocus)
		version := t.S().Subtle.Width(p.detailsWidth - 2).AlignHorizontal(lipgloss.Right).Render(version.Version)
		details := style.Render(
			lipgloss.JoinVertical(
				lipgloss.Left,
				p.sidebar.View(),
				version,
			),
		)
		layers = append(layers, lipgloss.NewLayer(details).X(1).Y(1))
	}
	canvas := lipgloss.NewCanvas(
		layers...,
	)
	return canvas.Render()
}

func (p *chatPage) updateCompactConfig(compact bool) tea.Cmd {
	return func() tea.Msg {
		err := config.Get().SetCompactMode(compact)
		if err != nil {
			return util.InfoMsg{
				Type: util.InfoTypeError,
				Msg:  "Failed to update compact mode configuration: " + err.Error(),
			}
		}
		return nil
	}
}

func (p *chatPage) setCompactMode(compact bool) {
	if p.compact == compact {
		return
	}
	p.compact = compact
	if compact {
		p.compact = true
		p.sidebar.SetCompactMode(true)
	} else {
		p.compact = false
		p.showingDetails = false
		p.sidebar.SetCompactMode(false)
	}
}

func (p *chatPage) handleCompactMode(newWidth int) {
	if p.forceCompact {
		return
	}
	if newWidth < CompactModeBreakpoint && !p.compact {
		p.setCompactMode(true)
	}
	if newWidth >= CompactModeBreakpoint && p.compact {
		p.setCompactMode(false)
	}
}

func (p *chatPage) SetSize(width, height int) tea.Cmd {
	p.handleCompactMode(width)
	p.width = width
	p.height = height
	var cmds []tea.Cmd

	if p.session.ID == "" {
		if p.splashFullScreen {
			cmds = append(cmds, p.splash.SetSize(width, height))
		} else {
			cmds = append(cmds, p.splash.SetSize(width, height-EditorHeight))
			cmds = append(cmds, p.editor.SetSize(width, EditorHeight))
			cmds = append(cmds, p.editor.SetPosition(0, height-EditorHeight))
		}
	} else {
		if p.compact {
			cmds = append(cmds, p.chat.SetSize(width, height-EditorHeight-HeaderHeight))
			p.detailsWidth = width - DetailsPositioning
			cmds = append(cmds, p.sidebar.SetSize(p.detailsWidth-LeftRightBorders, p.detailsHeight-TopBottomBorders))
			cmds = append(cmds, p.editor.SetSize(width, EditorHeight))
			cmds = append(cmds, p.header.SetWidth(width-BorderWidth))
		} else {
			cmds = append(cmds, p.chat.SetSize(width-SideBarWidth, height-EditorHeight))
			cmds = append(cmds, p.editor.SetSize(width, EditorHeight))
			cmds = append(cmds, p.sidebar.SetSize(SideBarWidth, height-EditorHeight))
		}
		cmds = append(cmds, p.editor.SetPosition(0, height-EditorHeight))
	}
	return tea.Batch(cmds...)
}

func (p *chatPage) newSession() tea.Cmd {
	if p.session.ID == "" {
		return nil
	}

	p.session = session.Session{}
	p.focusedPane = PanelTypeEditor
	p.isCanceling = false
	return tea.Batch(
		util.CmdHandler(chat.SessionClearedMsg{}),
		p.SetSize(p.width, p.height),
	)
}

func (p *chatPage) setSession(session session.Session) tea.Cmd {
	if p.session.ID == session.ID {
		return nil
	}

	var cmds []tea.Cmd
	p.session = session

	cmds = append(cmds, p.SetSize(p.width, p.height))
	cmds = append(cmds, p.chat.SetSession(session))
	cmds = append(cmds, p.sidebar.SetSession(session))
	cmds = append(cmds, p.header.SetSession(session))
	cmds = append(cmds, p.editor.SetSession(session))

	return tea.Sequence(cmds...)
}

func (p *chatPage) changeFocus() {
	if p.session.ID == "" {
		return
	}
	switch p.focusedPane {
	case PanelTypeChat:
		p.focusedPane = PanelTypeEditor
		p.editor.Focus()
		p.chat.Blur()
	case PanelTypeEditor:
		p.focusedPane = PanelTypeChat
		p.chat.Focus()
		p.editor.Blur()
	}
}

func (p *chatPage) cancel() tea.Cmd {
	if p.session.ID == "" || !p.app.CoderAgent.IsBusy() {
		return nil
	}

	if p.isCanceling {
		p.isCanceling = false
		p.app.CoderAgent.Cancel(p.session.ID)
		return nil
	}

	p.isCanceling = true
	return cancelTimerCmd()
}

func (p *chatPage) showDetails() {
	if p.session.ID == "" || !p.compact {
		return
	}
	p.showingDetails = !p.showingDetails
	p.header.SetDetailsOpen(p.showingDetails)
}

func (p *chatPage) sendMessage(text string, attachments []message.Attachment) tea.Cmd {
	session := p.session
	var cmds []tea.Cmd
	if p.session.ID == "" {
		newSession, err := p.app.Sessions.Create(context.Background(), "New Session")
		if err != nil {
			return util.ReportError(err)
		}
		session = newSession
		cmds = append(cmds, util.CmdHandler(chat.SessionSelectedMsg(session)))
	}
	_, err := p.app.CoderAgent.Run(context.Background(), session.ID, text, attachments...)
	if err != nil {
		return util.ReportError(err)
	}
	return tea.Batch(cmds...)
}

func (p *chatPage) Bindings() []key.Binding {
	bindings := []key.Binding{
		p.keyMap.NewSession,
		p.keyMap.AddAttachment,
	}
	if p.app.CoderAgent != nil && p.app.CoderAgent.IsBusy() {
		cancelBinding := p.keyMap.Cancel
		if p.isCanceling {
			cancelBinding = key.NewBinding(
				key.WithKeys("esc"),
				key.WithHelp("esc", "press again to cancel"),
			)
		}
		bindings = append([]key.Binding{cancelBinding}, bindings...)
	}

	switch p.focusedPane {
	case PanelTypeChat:
		bindings = append([]key.Binding{
			key.NewBinding(
				key.WithKeys("tab"),
				key.WithHelp("tab", "focus editor"),
			),
		}, bindings...)
		bindings = append(bindings, p.chat.Bindings()...)
	case PanelTypeEditor:
		bindings = append([]key.Binding{
			key.NewBinding(
				key.WithKeys("tab"),
				key.WithHelp("tab", "focus chat"),
			),
		}, bindings...)
		bindings = append(bindings, p.editor.Bindings()...)
	case PanelTypeSplash:
		bindings = append(bindings, p.splash.Bindings()...)
	}

	return bindings
<<<<<<< HEAD
=======
}

func sidebarCmp(app *app.App, compact bool, session session.Session) layout.Container {
	padding := layout.WithPadding(1, 1, 1, 1)
	if compact {
		padding = layout.WithPadding(0, 1, 1, 1)
	}
	sidebar := sidebar.NewSidebarCmp(app.History, app.LSPClients, compact)
	if session.ID != "" {
		sidebar.SetSession(session)
	}

	return layout.NewContainer(
		sidebar,
		padding,
	)
}

func NewChatPage(app *app.App) ChatPage {
	editorContainer := layout.NewContainer(
		editor.NewEditorCmp(app),
	)
	return &chatPage{
		app: app,
		layout: layout.NewSplitPane(
			layout.WithRightPanel(sidebarCmp(app, false, session.Session{})),
			layout.WithBottomPanel(editorContainer),
			layout.WithFixedBottomHeight(5),
			layout.WithFixedRightWidth(31),
		),
		compactSidebar: sidebarCmp(app, true, session.Session{}),
		keyMap:         DefaultKeyMap(),
		header:         header.New(app.LSPClients),
	}
}

// IsChatFocused returns whether the chat messages are focused (true) or editor is focused (false)
func (p *chatPage) IsChatFocused() bool {
	return p.chatFocused
>>>>>>> 55a37564
}<|MERGE_RESOLUTION|>--- conflicted
+++ resolved
@@ -557,46 +557,8 @@
 	}
 
 	return bindings
-<<<<<<< HEAD
-=======
-}
-
-func sidebarCmp(app *app.App, compact bool, session session.Session) layout.Container {
-	padding := layout.WithPadding(1, 1, 1, 1)
-	if compact {
-		padding = layout.WithPadding(0, 1, 1, 1)
-	}
-	sidebar := sidebar.NewSidebarCmp(app.History, app.LSPClients, compact)
-	if session.ID != "" {
-		sidebar.SetSession(session)
-	}
-
-	return layout.NewContainer(
-		sidebar,
-		padding,
-	)
-}
-
-func NewChatPage(app *app.App) ChatPage {
-	editorContainer := layout.NewContainer(
-		editor.NewEditorCmp(app),
-	)
-	return &chatPage{
-		app: app,
-		layout: layout.NewSplitPane(
-			layout.WithRightPanel(sidebarCmp(app, false, session.Session{})),
-			layout.WithBottomPanel(editorContainer),
-			layout.WithFixedBottomHeight(5),
-			layout.WithFixedRightWidth(31),
-		),
-		compactSidebar: sidebarCmp(app, true, session.Session{}),
-		keyMap:         DefaultKeyMap(),
-		header:         header.New(app.LSPClients),
-	}
-}
-
-// IsChatFocused returns whether the chat messages are focused (true) or editor is focused (false)
+}
+
 func (p *chatPage) IsChatFocused() bool {
-	return p.chatFocused
->>>>>>> 55a37564
+	return p.focusedPane == PanelTypeChat
 }