--- conflicted
+++ resolved
@@ -143,11 +143,7 @@
 	golang.org/x/exp v0.0.0-20250305212735-054e65f0b394 // indirect
 	golang.org/x/image v0.26.0 // indirect
 	golang.org/x/net v0.40.0 // indirect
-<<<<<<< HEAD
-=======
 	golang.org/x/oauth2 v0.30.0 // indirect
-	golang.org/x/sync v0.16.0 // indirect
->>>>>>> 21399391
 	golang.org/x/sys v0.34.0
 	golang.org/x/term v0.32.0 // indirect
 	golang.org/x/text v0.27.0
@@ -158,9 +154,5 @@
 	google.golang.org/grpc v1.71.0 // indirect
 	google.golang.org/protobuf v1.36.6 // indirect
 	gopkg.in/tomb.v1 v1.0.0-20141024135613-dd632973f1e7 // indirect
-<<<<<<< HEAD
-=======
-	gopkg.in/yaml.v3 v3.0.1 // indirect
 	mvdan.cc/sh/moreinterp v0.0.0-20250807215248-5a1a658912aa
->>>>>>> 21399391
 )